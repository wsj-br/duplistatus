--- conflicted
+++ resolved
@@ -229,12 +229,7 @@
 // Initialize migrations and database operations
 const migrator = new DatabaseMigrator(db, dbPath);
 let dbOps: ReturnType<typeof createDbOps> | null = null;
-<<<<<<< HEAD
-let migrationPromise: Promise<void> | null = null;
-let migrationsCompleted = false;
-=======
 let initializationPromise: Promise<void> | null = null;
->>>>>>> 199f1def
 
 // Function to ensure database is fully initialized
 async function ensureDatabaseInitialized() {
@@ -242,47 +237,6 @@
     return initializationPromise;
   }
 
-<<<<<<< HEAD
-// Function to ensure migrations are complete before accessing dbOps
-async function ensureMigrationsComplete() {
-  if (migrationsCompleted) {
-    return;
-  }
-  
-  if (!migrationPromise) {
-    migrationPromise = migrator.runMigrations().catch(error => {
-      console.error('Failed to run database migrations:', error instanceof Error ? error.message : String(error));
-      throw error;
-    });
-  }
-  await migrationPromise;
-  
-  // Create dbOps if not already created
-  if (!dbOps) {
-    dbOps = createDbOps();
-  }
-  
-  migrationsCompleted = true;
-}
-
-// Run migrations synchronously during module initialization
-// This ensures migrations complete before any database operations are attempted
-try {
-  console.log('Running database migrations synchronously...');
-  migrator.runMigrationsSync();
-  console.log('Database migrations completed successfully');
-  
-  // Create dbOps immediately after migrations complete
-  dbOps = createDbOps();
-  migrationsCompleted = true;
-} catch (error) {
-  console.error('Failed to run database migrations synchronously:', error instanceof Error ? error.message : String(error));
-  // Fall back to async migrations
-  ensureMigrationsComplete().catch(asyncError => {
-    console.error('Failed to initialize database:', asyncError);
-  });
-}
-=======
   initializationPromise = (async () => {
     try {
       console.log('Starting database migrations...');
@@ -307,7 +261,6 @@
 ensureDatabaseInitialized().catch(error => {
   console.error('Database initialization failed:', error);
 });
->>>>>>> 199f1def
 
 // Helper functions for database operations
 function createDbOps() {
@@ -707,8 +660,6 @@
 // Create a proxy that ensures database initialization is complete before operations
 const dbOpsProxy = new Proxy({} as ReturnType<typeof createDbOps>, {
   get(target, prop) {
-<<<<<<< HEAD
-=======
     // Ensure database is initialized
     if (!dbOps) {
       throw new Error(
@@ -717,7 +668,6 @@
       );
     }
     
->>>>>>> 199f1def
     // Only handle string properties, ignore symbols
     if (typeof prop !== 'string') {
       return undefined;
